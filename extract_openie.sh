--- conflicted
+++ resolved
@@ -1,17 +1,12 @@
-<<<<<<< HEAD
+#!/bin/sh
+#SBATCH --mem=20000
+#SBATCH --gres=gpu:1
+#SBATCH --time=0
+
 save_model=$1
 output=$2
 
 export CUDA_VISIBLE_DEVICES=3 &&
 python openie_extract.py -model ${save_model}.chkpt -sent data/raw_sent/oie2016_test.txt \
     -vocab data/oie2016/oie2016_path5_no_pred.low.pt -output ${output} \
-=======
-#!/bin/sh
-#SBATCH --mem=20000
-#SBATCH --gres=gpu:1
-#SBATCH --time=0
-
-python openie_extract.py -model word_pred_300_test.chkpt -sent data/raw_sent/oie2016_test.txt \
-    -vocab data/oie2016/oie2016_path1_concat.low.pt -output pred_test.txt \
->>>>>>> 9f41d3d0
-    -batch_size 256+    -batch_size 256

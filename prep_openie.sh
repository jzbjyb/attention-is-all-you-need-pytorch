--- conflicted
+++ resolved
@@ -3,12 +3,6 @@
 #SBATCH --mem=20000
 
 python preprocess.py -task openie -train_src data/oie2016/train.conll \
-<<<<<<< HEAD
 	-valid_src data/oie2016/dev.conll -save_data data/oie2016/oie2016_path5_no_pred.low.pt \
 	-vocab data/oie2016/glove.6B.50d.txt.dict -max_len 64 -min_word_count 0 \
-    -max_path_len 5 -path_comb_op no
-=======
-	-valid_src data/oie2016/dev.conll -save_data data/oie2016/oie2016_path3_no.low.pt \
-	-vocab data/oie2016/glove.6B.50d.txt.dict -max_len 64 -min_word_count 0 \
-	-max_path_len 3 -path_comb_op no
->>>>>>> 9f41d3d0
+	 -max_path_len 5 -path_comb_op no